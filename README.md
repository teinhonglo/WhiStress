--- conflicted
+++ resolved
@@ -127,13 +127,8 @@
 | Paper                 | 91.20     | 90.60  | 90.90 |
 | Dry Run               | 88.84     | 93.31  | 91.02 |
 | └─ without transcription | 88.15     | 94.17  | 91.06 |
-<<<<<<< HEAD
-| RP (Reproduced)       | 92.37     | 93.17  | 92.77 |
+| RP       | 92.37     | 93.17  | 92.77 |
 | └─ without transcription | 89.21     | 93.96  | 91.52 |
-=======
-| RP       | 93.92     | 93.38  | 93.65 |
-| └─ without transcription | 92.46     | 94.39  | 93.14 |
->>>>>>> a319f08d
 
 - **Paper**: Results reported in the original WhiStress paper.  
 - **Dry Run**: Inference using the official pretrained weights without any retraining.  
